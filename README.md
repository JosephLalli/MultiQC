# ![MultiQC](https://raw.githubusercontent.com/ewels/MultiQC/master/docs/images/MultiQC_logo.png)


### Aggregate bioinformatics results across many samples into a single report.

##### Find [documentation](http://multiqc.info/docs) and [example reports](http://multiqc.info/examples/rna-seq/multiqc_report.html) at [http://multiqc.info](http://multiqc.info)

[![PyPI Version](https://img.shields.io/pypi/v/multiqc.svg?style=flat-square)](https://pypi.python.org/pypi/multiqc/)
[![Conda Version](https://anaconda.org/bioconda/multiqc/badges/version.svg)](https://anaconda.org/bioconda/multiqc)
[![Docker](https://img.shields.io/docker/automated/ewels/multiqc.svg?style=flat-square)](https://hub.docker.com/r/ewels/multiqc/)
[![Build Status](https://img.shields.io/travis/ewels/MultiQC.svg?style=flat-square)](https://travis-ci.org/ewels/MultiQC)

[![Gitter](https://img.shields.io/badge/gitter-%20join%20chat%20%E2%86%92-4fb99a.svg?style=flat-square)](https://gitter.im/ewels/MultiQC)
[![DOI](https://img.shields.io/badge/DOI-10.1093%2Fbioinformatics%2Fbtw354-lightgrey.svg?style=flat-square)](http://dx.doi.org/10.1093/bioinformatics/btw354)

-----

MultiQC is a tool to create a single report with interactive plots
for multiple bioinformatics analyses across many samples.

MultiQC is written in Python (tested with v2.7, 3.4, 3.5 and 3.6). It is
available on the [Python Package Index](https://pypi.python.org/pypi/multiqc/)
and through conda using [Bioconda](http://bioconda.github.io/).

Reports are generated by scanning given directories for recognised log files.
These are parsed and a single HTML report is generated summarising the statistics
for all logs found. MultiQC reports can describe multiple analysis steps and
large numbers of samples within a single plot, and multiple analysis tools making
it ideal for routine fast quality control.

Currently, supported tools include:


|Read QC & pre-processing         | Aligners / quantifiers  | Post-alignment processing | Post-alignment QC          |
|---------------------------------|-------------------------|---------------------------|----------------------------|
|[Adapter Removal][adapterremoval]|[BBMap][bbmap]           |[Bamtools][bamtools]       |[BUSCO][busco]              |
<<<<<<< HEAD
|[AfterQC][afterqc]               |[Bismark][bismark]       |[Bcftools][bcftools]       |[Conpair][conpair]          |
|[Bcl2fastq][bcl2fastq]           |[Bowtie][bowtie-1]       |[GATK][gatk]               |[Disambiguate][disambiguate]|
|[BBTools][bbmap]                 |[Bowtie 2][bowtie-2]     |[HOMER][homer]             |[goleft][goleft]            |
|[BioBloom Tools][biobloomtools]  |[HiCUP][hicup]           |[HTSeq][htseq]             |[HiCExplorer][hicexplorer]  |
|[Cluster Flow][clusterflow]      |[HISAT2][hisat2]         |[MACS2][macs2]             |[methylQA][methylqa]        |
|[Cutadapt][cutadapt]             |[Kallisto][kallisto]     |[Picard][picard]           |[Peddy][peddy]              |
|[leeHom][leehom]                 |[Long Ranger][longranger]|[Prokka][prokka]           |[Preseq][preseq]            |
|[InterOp][interop]               |[Salmon][salmon]         |[Samblaster][samblaster]   |[QoRTs][qorts]              |
|[FastQC][fastqc]                 |[Slamdunk][slamdunk]     |[Samtools][samtools]       |[Qualimap][qualimap]        |
|[FastQ Screen][fastq-screen]     |[STAR][star]             |[SnpEff][snpeff]           |[QUAST][quast]              |
|[Fastp][fastp]                   |[Tophat][tophat]         |[Subread featureCounts][featurecounts]|[RNA-SeQC][rna_seqc]|
|[Flexbar][flexbar]               |[HiCPro][hicpro]         |[Stacks][stacks]           |[RSeQC][rseqc]              |
|[Jellyfish][jellyfish]           |                         |[RSEM][rsem]               |[Sargasso][sargasso]        |
|[KAT][kat]                       |                         |[THetA2][theta2]           |[Supernova][supernova]      |
=======
|[AfterQC][afterqc]               |[BISCUIT][biscuit]       |[Bcftools][bcftools]       |[Conpair][conpair]          |
|[Bcl2fastq][bcl2fastq]           |[Bismark][bismark]       |[GATK][gatk]               |[Disambiguate][disambiguate]|
|[BBTools][bbmap]                 |[Bowtie][bowtie-1]       |[HOMER][homer]             |[goleft][goleft]            |
|[BioBloom Tools][biobloomtools]  |[Bowtie 2][bowtie-2]     |[HTSeq][htseq]             |[HiCExplorer][hicexplorer]  |
|[Cluster Flow][clusterflow]      |[HiCUP][hicup]           |[MACS2][macs2]             |[methylQA][methylqa]        |
|[Cutadapt][cutadapt]             |[HISAT2][hisat2]         |[Picard][picard]           |[Peddy][peddy]              |
|[leeHom][leehom]                 |[Kallisto][kallisto]     |[Prokka][prokka]           |[Preseq][preseq]            |
|[InterOp][interop]               |[Long Ranger][longranger]|[Samblaster][samblaster]   |[QoRTs][qorts]              |
|[FastQC][fastqc]                 |[Salmon][salmon]         |[Samtools][samtools]       |[Qualimap][qualimap]        |
|[FastQ Screen][fastq-screen]     |[Slamdunk][slamdunk]     |[SnpEff][snpeff]           |[QUAST][quast]              |
|[Fastp][fastp]                   |[STAR][star]          |[Subread featureCounts][featurecounts]|[RNA-SeQC][rna_seqc]|
|[Flexbar][flexbar]               |[Tophat][tophat]         |[RSEM][rsem]               |[RSeQC][rseqc]              |
|[Jellyfish][jellyfish]           |[HiC-Pro][hicpro]        |[THetA2][theta2]           |[Sargasso][sargasso]        |
|[KAT][kat]                       |                         |                           |[Supernova][supernova]      |
>>>>>>> dedafe14
|[Skewer][skewer]                 |                         |                           |[VCFTools][vcftools]        |
|[SortMeRNA][sortmerna]           |                         |                           |[VerifyBAMID][verifybamid]  |
|[Trimmomatic][trimmomatic]       |                         |                           |[miRTrace][mirtrace]        |
|                                 |                         |                           |[phantompeakqualtools][phantompeakqualtools] |



MultiQC can also easily parse data from custom scripts, if correctly formatted / configured.
See the [MultiQC documentation](http://multiqc.info/docs/#custom-content) for more information.

Please note that some modules only recognise output from certain tool subcommands. Please follow the
links in the above table to the [module documentation](http://multiqc.info/docs/#multiqc-modules)
for more information.

More modules are being written all of the time. Please suggest any ideas as a new
[issue](https://github.com/ewels/MultiQC/issues) _(include an example log file if possible)_.

## Installation

You can install MultiQC from [PyPI](https://pypi.python.org/pypi/multiqc/)
using `pip` as follows:
```bash
pip install multiqc
```

Alternatively, you can install using [Conda](http://anaconda.org/)
from the [bioconda channel](https://bioconda.github.io/):
```bash
conda install -c bioconda multiqc
```

If you would like the development version instead, the command is:
```bash
pip install --upgrade --force-reinstall git+https://github.com/ewels/MultiQC.git
```

MultiQC is also available in the
[Galaxy Toolshed](https://toolshed.g2.bx.psu.edu/view/engineson/multiqc/).

## Usage
Once installed, you can use MultiQC by navigating to your analysis directory
(or a parent directory) and running the tool:
```bash
multiqc .
```

That's it! MultiQC will scan the specified directory (`.` is the current dir)
and produce a report detailing whatever it finds.

The report is created in `multiqc_report.html` by default. Tab-delimited data
files are also created in `multiqc_data/`, containing extra information.
These can be easily inspected using Excel (use `--data-format` to get `yaml`
or `json` instead).

For more detailed instructions, run `multiqc -h` or see the
[documentation](http://multiqc.info/docs/#running-multiqc).

## Citation
Please consider citing MultiQC if you use it in your analysis.

> **MultiQC: Summarize analysis results for multiple tools and samples in a single report** <br/>
> _Philip Ewels, Måns Magnusson, Sverker Lundin and Max Käller_ <br/>
> Bioinformatics (2016) <br/>
> doi: [10.1093/bioinformatics/btw354](http://dx.doi.org/10.1093/bioinformatics/btw354) <br/>
> PMID: [27312411](http://www.ncbi.nlm.nih.gov/pubmed/27312411)

```TeX
@article{doi:10.1093/bioinformatics/btw354,
author = {Ewels, Philip and Magnusson, Måns and Lundin, Sverker and Käller, Max},
title = {MultiQC: summarize analysis results for multiple tools and samples in a single report},
journal = {Bioinformatics},
volume = {32},
number = {19},
pages = {3047},
year = {2016},
doi = {10.1093/bioinformatics/btw354},
URL = { + http://dx.doi.org/10.1093/bioinformatics/btw354},
eprint = {/oup/backfile/Content_public/Journal/bioinformatics/32/19/10.1093_bioinformatics_btw354/3/btw354.pdf}
}
```

## Contributions & Support

Contributions and suggestions for new features are welcome, as are bug reports!
Please create a new [issue](https://github.com/ewels/MultiQC/issues) for any
of these, including example reports where possible. MultiQC has extensive
[documentation](http://multiqc.info/docs) describing how to write new modules,
plugins and templates.

There is a chat room for the package hosted on Gitter where you can discuss
things with the package author and other developers:
https://gitter.im/ewels/MultiQC

If in doubt, feel free to get in touch with the author directly:
[@ewels](https://github.com/ewels) (phil.ewels@scilifelab.se)

### Contributors
Project lead and main author: [@ewels](https://github.com/ewels)

Code contributions from:
[@ahvigil](https://github.com/ahvigil),
[@aledj2](https://github.com/aledj2),
[@apeltzer](https://github.com/apeltzer),
[@avilella](https://github.com/avilella),
[@boulund](https://github.com/boulund),
[@bschiffthaler](https://github.com/bschiffthaler),
[@chuan-wang](https://github.com/chuan-wang),
[@cpavanrun](https://github.com/cpavanrun),
[@dakl](https://github.com/dakl),
[@ehsueh](https://github.com/ehsueh),
[@epruesse](https://github.com/epruesse),
[@florianduclot](https://github.com/florianduclot/),
[@guillermo-carrasco](https://github.com/guillermo-carrasco),
[@HLWiencko](https://github.com/HLWiencko),
[@iimog](https://github.com/iimog),
[@joachimwolff](https://github.com/joachimwolff),
[@jrderuiter](https://github.com/jrderuiter),
[@lpantano](https://github.com/lpantano),
[@matthdsm](https://github.com/matthdsm),
[@MaxUlysse](https://github.com/MaxUlysse),
[@mlusignan](https://github.com/mlusignan),
[@moonso](https://github.com/moonso),
[@noirot](https://github.com/noirot),
[@remiolsen](https://github.com/remiolsen),
[@rdali](https://github.com/rdali),
[@rlegendre](https://github.com/rlegendre),
[@robinandeer](https://github.com/robinandeer),
[@Rotholandus](https://github.com/Rotholandus),
[@sachalau](https://github.com/sachalau/),
[@t-neumann](https://github.com/t-neumann),
[@vladsaveliev](https://github.com/vladsaveliev),
[@winni2k](https://github.com/winni2k),
[@wkretzsch](https://github.com/wkretzsch),
[@nservant](https://github.com/nservant),

and many others. Thanks for your support!

MultiQC is released under the GPL v3 or later licence.

[adapterremoval]: http://multiqc.info/docs/#adapter-removal
[afterqc]:        http://multiqc.info/docs/#afterqc
[bamtools]:       http://multiqc.info/docs/#bamtools
[bbmap]:          http://multiqc.info/docs/#bbmap
[bcftools]:       http://multiqc.info/docs/#bcftools
[bcl2fastq]:      http://multiqc.info/docs/#bcl2fastq
[biobloomtools]:  http://multiqc.info/docs/#biobloom-tools
[biscuit]:        http://multiqc.info/docs/#biscuit
[bismark]:        http://multiqc.info/docs/#bismark
[bowtie-1]:       http://multiqc.info/docs/#bowtie-1
[bowtie-2]:       http://multiqc.info/docs/#bowtie-2
[busco]:          http://multiqc.info/docs/#busco
[clusterflow]:    http://multiqc.info/docs/#cluster-flow
[conpair]:        http://multiqc.info/docs/#conpair
[cutadapt]:       http://multiqc.info/docs/#cutadapt
[disambiguate]:   http://multiqc.info/docs/#disambiguate
[fastq-screen]:   http://multiqc.info/docs/#fastq-screen
[fastqc]:         http://multiqc.info/docs/#fastqc
[fastp]:          http://multiqc.info/docs/#fastp
[featurecounts]:  http://multiqc.info/docs/#featurecounts
[flexbar]:        http://multiqc.info/docs/#flexbar
[gatk]:           http://multiqc.info/docs/#gatk
[goleft]:         http://multiqc.info/docs/#goleft-indexcov
[hicexplorer]:    http://multiqc.info/docs/#hicexplorer
[hicup]:          http://multiqc.info/docs/#hicup
[hicpro]:         http://multiqc.info/docs/#hic-pro
[hisat2]:         http://multiqc.info/docs/#hisat2
[homer]:          http://multiqc.info/docs/#homer
[htseq]:          http://multiqc.info/docs/#htseq
[interop]:        http://multiqc.info/docs/#interop
[jellyfish]:      http://multiqc.info/docs/#jellyfish
[kallisto]:       http://multiqc.info/docs/#kallisto
[kat]:            http://multiqc.info/docs/#kat
[leehom]:         http://multiqc.info/docs/#leehom
[longranger]:     http://multiqc.info/docs/#longranger
[macs2]:          http://multiqc.info/docs/#macs2
[methylqa]:       http://multiqc.info/docs/#methylqa
[mirtrace]:       http://multiqc.info/docs/#mirtrace
[peddy]:          http://multiqc.info/docs/#peddy
[phantompeakqualtools]: http://multiqc.info/docs/#phantompeakqualtools
[picard]:         http://multiqc.info/docs/#picard
[preseq]:         http://multiqc.info/docs/#preseq
[prokka]:         http://multiqc.info/docs/#prokka
[qorts]:          http://multiqc.info/docs/#qorts
[qualimap]:       http://multiqc.info/docs/#qualimap
[quast]:          http://multiqc.info/docs/#quast
[rna_seqc]:       http://multiqc.info/docs/#rna_seqc
[rsem]:           http://multiqc.info/docs/#rsem
[rseqc]:          http://multiqc.info/docs/#rseqc
[salmon]:         http://multiqc.info/docs/#salmon
[samblaster]:     http://multiqc.info/docs/#samblaster
[samtools]:       http://multiqc.info/docs/#samtools
[sargasso]:       http://multiqc.info/docs/#sargasso
[skewer]:         http://multiqc.info/docs/#skewer
[slamdunk]:       http://multiqc.info/docs/#slamdunk
[snpeff]:         http://multiqc.info/docs/#snpeff
[sortmerna]:      http://multiqc.info/docs/#sortmerna
[star]:           http://multiqc.info/docs/#star
[supernova]:      http://multiqc.info/docs/#supernova
[theta2]:         http://multiqc.info/docs/#theta2
[tophat]:         http://multiqc.info/docs/#tophat
[trimmomatic]:    http://multiqc.info/docs/#trimmomatic
[vcftools]:       http://multiqc.info/docs/#vcftools
[verifyBAMID]:    http://multiqc.info/docs/#verifybamid<|MERGE_RESOLUTION|>--- conflicted
+++ resolved
@@ -34,22 +34,6 @@
 |Read QC & pre-processing         | Aligners / quantifiers  | Post-alignment processing | Post-alignment QC          |
 |---------------------------------|-------------------------|---------------------------|----------------------------|
 |[Adapter Removal][adapterremoval]|[BBMap][bbmap]           |[Bamtools][bamtools]       |[BUSCO][busco]              |
-<<<<<<< HEAD
-|[AfterQC][afterqc]               |[Bismark][bismark]       |[Bcftools][bcftools]       |[Conpair][conpair]          |
-|[Bcl2fastq][bcl2fastq]           |[Bowtie][bowtie-1]       |[GATK][gatk]               |[Disambiguate][disambiguate]|
-|[BBTools][bbmap]                 |[Bowtie 2][bowtie-2]     |[HOMER][homer]             |[goleft][goleft]            |
-|[BioBloom Tools][biobloomtools]  |[HiCUP][hicup]           |[HTSeq][htseq]             |[HiCExplorer][hicexplorer]  |
-|[Cluster Flow][clusterflow]      |[HISAT2][hisat2]         |[MACS2][macs2]             |[methylQA][methylqa]        |
-|[Cutadapt][cutadapt]             |[Kallisto][kallisto]     |[Picard][picard]           |[Peddy][peddy]              |
-|[leeHom][leehom]                 |[Long Ranger][longranger]|[Prokka][prokka]           |[Preseq][preseq]            |
-|[InterOp][interop]               |[Salmon][salmon]         |[Samblaster][samblaster]   |[QoRTs][qorts]              |
-|[FastQC][fastqc]                 |[Slamdunk][slamdunk]     |[Samtools][samtools]       |[Qualimap][qualimap]        |
-|[FastQ Screen][fastq-screen]     |[STAR][star]             |[SnpEff][snpeff]           |[QUAST][quast]              |
-|[Fastp][fastp]                   |[Tophat][tophat]         |[Subread featureCounts][featurecounts]|[RNA-SeQC][rna_seqc]|
-|[Flexbar][flexbar]               |[HiCPro][hicpro]         |[Stacks][stacks]           |[RSeQC][rseqc]              |
-|[Jellyfish][jellyfish]           |                         |[RSEM][rsem]               |[Sargasso][sargasso]        |
-|[KAT][kat]                       |                         |[THetA2][theta2]           |[Supernova][supernova]      |
-=======
 |[AfterQC][afterqc]               |[BISCUIT][biscuit]       |[Bcftools][bcftools]       |[Conpair][conpair]          |
 |[Bcl2fastq][bcl2fastq]           |[Bismark][bismark]       |[GATK][gatk]               |[Disambiguate][disambiguate]|
 |[BBTools][bbmap]                 |[Bowtie][bowtie-1]       |[HOMER][homer]             |[goleft][goleft]            |
@@ -61,10 +45,9 @@
 |[FastQC][fastqc]                 |[Salmon][salmon]         |[Samtools][samtools]       |[Qualimap][qualimap]        |
 |[FastQ Screen][fastq-screen]     |[Slamdunk][slamdunk]     |[SnpEff][snpeff]           |[QUAST][quast]              |
 |[Fastp][fastp]                   |[STAR][star]          |[Subread featureCounts][featurecounts]|[RNA-SeQC][rna_seqc]|
-|[Flexbar][flexbar]               |[Tophat][tophat]         |[RSEM][rsem]               |[RSeQC][rseqc]              |
-|[Jellyfish][jellyfish]           |[HiC-Pro][hicpro]        |[THetA2][theta2]           |[Sargasso][sargasso]        |
-|[KAT][kat]                       |                         |                           |[Supernova][supernova]      |
->>>>>>> dedafe14
+|[Flexbar][flexbar]               |[Tophat][tophat]         |[Stacks][stacks]           |[RSeQC][rseqc]              |
+|[Jellyfish][jellyfish]           |[HiC-Pro][hicpro]        |[RSEM][rsem]               |[Sargasso][sargasso]        |
+|[KAT][kat]                       |                         |[THetA2][theta2]           |[Supernova][supernova]      |
 |[Skewer][skewer]                 |                         |                           |[VCFTools][vcftools]        |
 |[SortMeRNA][sortmerna]           |                         |                           |[VerifyBAMID][verifybamid]  |
 |[Trimmomatic][trimmomatic]       |                         |                           |[miRTrace][mirtrace]        |

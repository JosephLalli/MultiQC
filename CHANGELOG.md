--- conflicted
+++ resolved
@@ -38,6 +38,8 @@
   - A haplotype-resolved assembler for accurate Hifi reads
 - [**HUMID**](https://github.com/jfjlaros/dedup)
   - HUMID is a tool to quickly and easily remove duplicate reads from FastQ files, with or without UMIs.
+- [**mOTUs**](https://motu-tool.org/)
+  - Microbial profiling through marker gene (MG)-based operational taxonomic units (mOTUs)
 - [**Nextclade**](https://github.com/nextstrain/nextclade)
   - Tool that assigns clades to SARS-CoV-2 samples
 - [**Porechop**](https://github.com/rrwick/Porechop)
@@ -114,16 +116,8 @@
 - Tidied the verbose log to remove some very noisy statements and add summaries for skipped files in the search
 - Add timezone to time in reports
 - Add nix flake support
-<<<<<<< HEAD
-
-### New Modules
-
-- [**mOTUs**](https://motu-tool.org/)
-  - Microbial profiling through marker gene (MG)-based operational taxonomic units (mOTUs)
-=======
 - Added automatic tweet about new releases
 - Breaking: Removed `--cl_config` option. Please use `--cl-config` instead.
->>>>>>> 5ddb3d58
 
 ### Module updates
 

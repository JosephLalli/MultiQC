--- conflicted
+++ resolved
@@ -36,6 +36,8 @@
 
 * [**MultiVCFAnalyzer**](https://github.com/alexherbig/multivcfanalyzer)
     * combining multiple VCF files into one coherent report and format for downstream analysis.
+* [**RNASeQC2**](https://github.com/broadinstitute/rnaseqc)
+    * New module to handle the parsing of more recent RNAseQC metric files. 
 
 #### Module updates:
 
@@ -60,13 +62,8 @@
     * fast BAM/CRAM depth calculation for WGS, exome, or targeted sequencing
 * [**SexDetErrmine**](https://github.com/TCLamnidis/Sex.DetERRmine)
     * Relative coverage and error rate of X and Y chromosomes
-<<<<<<< HEAD
-* [**RNASeQC2**](https://github.com/broadinstitute/rnaseqc)
-    * New module to handle the parsing of more recent RNAseQC metric files. 
-=======
 * [**SNPsplit**](https://github.com/FelixKrueger/SNPsplit)
     * Allele-specific alignment sorting
->>>>>>> 0aec355d
 
 #### Module updates:
 * **bcl2fastq**

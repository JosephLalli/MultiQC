# MultiQC search patterns.
# Default configurations for how modules can find their log files.
# Loaded by the config module so that these patterns can be overwritten in user config files.

adapterRemoval:
  fn: "*.settings"
  contents: "AdapterRemoval"
  num_lines: 1
afterqc:
  fn: "*.json"
  contents: "allow_mismatch_in_poly"
bamtools/stats:
  contents: "Stats for BAM file(s):"
  shared: true
  num_lines: 10
bbmap/stats:
  contents: "#Name	Reads	ReadsPct"
  num_lines: 4
bbmap/aqhist:
  contents: "#Quality	count1	fraction1	count2	fraction2"
  num_lines: 1
bbmap/bhist:
  contents: "#Pos	A	C	G	T	N"
  num_lines: 1
bbmap/bincov:
  # 3rd line (1st is #Mean)
  contents: "#RefName	Cov	Pos	RunningPos"
  num_lines: 3
bbmap/bqhist:
  contents: "#BaseNum	count_1	min_1	max_1	mean_1	Q1_1	med_1	Q3_1	LW_1	RW_1	count_2	min_2	max_2	mean_2	Q1_2	med_2	Q3_2	LW_2	RW_2"
  num_lines: 1
bbmap/covhist:
  contents: "#Coverage	numBases"
  num_lines: 1
bbmap/covstats:
  contents: "#ID	Avg_fold"
  num_lines: 1
bbmap/ehist:
  contents: "#Errors	Count"
  num_lines: 1
bbmap/gchist:
  # 5th line (1st is #Mean)
  contents: "#GC	Count"
  num_lines: 5
bbmap/idhist:
  contents: "#Mean_reads"
  num_lines: 1
bbmap/ihist:
  # 6th line (first is #Mean)
  contents: "#InsertSize	Count"
  num_lines: 6
bbmap/indelhist:
  contents: "#Length	Deletions	Insertions"
  num_lines: 1
bbmap/lhist:
  contents: "#Length	Count"
  num_lines: 1
bbmap/mhist:
  contents: "#BaseNum	Match1	Sub1	Del1	Ins1	N1	Other1	Match2	Sub2	Del2	Ins2	N2	Other2"
  num_lines: 1
bbmap/qahist:
  contents: "#Deviation"
  num_lines: 1
bbmap/qhist:
  contents: "#BaseNum	Read1_linear	Read1_log	Read1_measured	Read2_linear	Read2_log	Read2_measured"
  num_lines: 1
bbmap/rpkm:
  contents: "#File	"
  num_lines: 1
bbmap/statsfile_machine:
  contents: "Reads Used="
  num_lines: 1
bbmap/statsfile:
  contents: "Reads Used:"
  num_lines: 1
bcftools/stats:
  contents: "This file was produced by bcftools stats"
  shared: true
bcl2fastq:
  fn: "Stats.json"
  contents: "DemuxResults"
  num_lines: 300
biobambam2/bamsormadup:
  contents: "# bamsormadup"
  num_lines: 2
biobloomtools:
  contents: "filter_id	hits	misses	shared	rate_hit	rate_miss	rate_shared"
  num_lines: 2
biscuit/align_mapq:
  fn: "*_mapq_table.txt"
  contents: "BISCUITqc Mapping Quality Table"
  num_lines: 3
biscuit/align_strand:
  fn: "*_strand_table.txt"
  contents: "BISCUITqc Strand Table"
  num_lines: 3
biscuit/align_isize:
  fn: "*_isize_table.txt"
  contents: "BISCUITqc Insert Size Table"
  num_lines: 3
biscuit/dup_report:
  fn: "*_dup_report.txt"
  contents: "BISCUITqc Read Duplication Table"
  num_lines: 3
biscuit/qc_cv:
  fn: "*_cv_table.txt"
  contents: "BISCUITqc Uniformity Table"
  num_lines: 3
biscuit/covdist_all_base_botgc:
  fn: "*_covdist_all_base_botgc_table.txt"
biscuit/covdist_all_base:
  fn: "*_covdist_all_base_table.txt"
biscuit/covdist_all_base_topgc:
  fn: "*_covdist_all_base_topgc_table.txt"
biscuit/covdist_q40_base_botgc:
  fn: "*_covdist_q40_base_botgc_table.txt"
biscuit/covdist_q40_base:
  fn: "*_covdist_q40_base_table.txt"
biscuit/covdist_q40_base_topgc:
  fn: "*_covdist_q40_base_topgc_table.txt"
biscuit/covdist_all_cpg_botgc:
  fn: "*_covdist_all_cpg_botgc_table.txt"
biscuit/covdist_all_cpg:
  fn: "*_covdist_all_cpg_table.txt"
biscuit/covdist_all_cpg_topgc:
  fn: "*_covdist_all_cpg_topgc_table.txt"
biscuit/covdist_q40_cpg_botgc:
  fn: "*_covdist_q40_cpg_botgc_table.txt"
biscuit/covdist_q40_cpg:
  fn: "*_covdist_q40_cpg_table.txt"
biscuit/covdist_q40_cpg_topgc:
  fn: "*_covdist_q40_cpg_topgc_table.txt"
biscuit/cpg_retention_readpos:
  fn: "*_CpGRetentionByReadPos.txt"
biscuit/cph_retention_readpos:
  fn: "*_CpHRetentionByReadPos.txt"
biscuit/base_avg_retention_rate:
  fn: "*_totalBaseConversionRate.txt"
biscuit/read_avg_retention_rate:
  fn: "*_totalReadConversionRate.txt"
bismark/align:
  fn: "*_[SP]E_report.txt"
bismark/dedup:
  fn: "*.deduplication_report.txt"
bismark/meth_extract:
  fn: "*_splitting_report.txt"
bismark/m_bias:
  fn: "*M-bias.txt"
bismark/bam2nuc:
  fn: "*.nucleotide_stats.txt"
bowtie1:
  contents: "# reads processed:"
  exclude_fn:
    # Tophat log files
    - "bowtie.left_kept_reads.log"
    - "bowtie.left_kept_reads.m2g_um.log"
    - "bowtie.left_kept_reads.m2g_um_seg1.log"
    - "bowtie.left_kept_reads.m2g_um_seg2.log"
    - "bowtie.right_kept_reads.log"
    - "bowtie.right_kept_reads.m2g_um.log"
    - "bowtie.right_kept_reads.m2g_um_seg1.log"
    - "bowtie.right_kept_reads.m2g_um_seg2.log"
  shared: true
bowtie2:
  contents: "reads; of these:"
  exclude_contents:
    - "bisulfite"
    - "HiC-Pro"
  shared: true
busco:
  fn: "short_summary*"
  contents: "BUSCO version is:"
  num_lines: 1
custom_content:
  fn_re: '.+_mqc\.(yaml|yml|json|txt|csv|tsv|log|out|png|jpg|jpeg|html)'
clipandmerge:
  contents: "ClipAndMerge ("
  num_lines: 5
clusterflow/logs:
  fn: "*_clusterFlow.txt"
  shared: true
clusterflow/runfiles:
  fn: "*.run"
  contents: "Cluster Flow Run File"
  num_lines: 2
conpair/concordance:
  contents: "markers (coverage per marker threshold : "
  num_lines: 3
conpair/contamination:
  contents: "Tumor sample contamination level: "
  num_lines: 3
cutadapt:
  contents: "This is cutadapt"
  # contents: 'cutadapt version' # Use this instead if using very old versions of cutadapt (eg. v1.2)
  shared: true
damageprofiler:
  fn: "*dmgprof.json"
dedup:
  fn: "*dedup.json"
deeptools/bamPEFragmentSizeTable:
  contents: "	Frag. Sampled	Frag. Len. Min.	Frag. Len. 1st. Qu.	Frag. Len. Mean	Frag. Len. Median	Frag. Len. 3rd Qu."
  num_lines: 1
deeptools/bamPEFragmentSizeDistribution:
  contents: "#bamPEFragmentSize"
  num_lines: 1
deeptools/estimateReadFiltering:
  contents: "Sample	Total Reads	Mapped Reads	Alignments in blacklisted regions	Estimated mapped reads"
  num_lines: 1
deeptools/plotCorrelationData:
  contents: "#plotCorrelation --outFileCorMatrix"
  num_lines: 1
deeptools/plotCoverageStdout:
  contents: "sample	mean	std	min	25%	50%	75%	max"
  num_lines: 1
deeptools/plotCoverageOutRawCounts:
  contents: "#plotCoverage --outRawCounts"
  num_lines: 1
deeptools/plotEnrichment:
  contents: "file	featureType	percent	featureReadCount	totalReadCount"
  num_lines: 1
deeptools/plotFingerprintOutRawCounts:
  contents: "#plotFingerprint --outRawCounts"
  num_lines: 1
deeptools/plotFingerprintOutQualityMetrics:
  contents: "Sample	AUC	Synthetic AUC	X-intercept	Synthetic X-intercept	Elbow Point	Synthetic Elbow Point"
  num_lines: 1
deeptools/plotPCAData:
  contents: "#plotPCA --outFileNameData"
  num_lines: 1
deeptools/plotProfile:
  contents: "bin labels"
  num_lines: 1
dragen/vc_metrics:
  fn: "*.vc_metrics.csv"
dragen/ploidy_estimation_metrics:
  fn: "*.ploidy_estimation_metrics.csv"
dragen/contig_mean_cov:
  fn_re: '.*\.(wgs|target_bed)_contig_mean_cov_?(tumor|normal)?\.csv'
dragen/coverage_metrics:
  fn_re: '.*\.(wgs|target_bed)_coverage_metrics_?(tumor|normal)?\.csv'
dragen/fine_hist:
  fn_re: '.*\.(wgs|target_bed)_fine_hist_?(tumor|normal)?\.csv'
dragen/fragment_length_hist:
  fn: "*.fragment_length_hist.csv"
dragen/mapping_metrics:
  fn: "*.mapping_metrics.csv"
  contents: "Number of unique reads (excl. duplicate marked reads)"
  num_lines: 50
eigenstratdatabasetools:
  fn: "*_eigenstrat_coverage.json"
fastp:
  fn: "*fastp.json"
fastq_screen:
  fn: "*_screen.txt"
fastqc/data:
  fn: "fastqc_data.txt"
fastqc/zip:
  fn: "*_fastqc.zip"
fastqc/theoretical_gc:
  fn: "*fastqc_theoretical_gc*"
featurecounts:
  fn: "*.summary"
  shared: true
fgbio/groupreadsbyumi:
  contents: "fraction_gt_or_eq_family_size"
  num_lines: 3
fgbio/errorratebyreadposition:
  contents: "read_number	position	bases_total	errors	error_rate	a_to_c_error_rate	a_to_g_error_rate	a_to_t_error_rate	c_to_a_error_rate	c_to_g_error_rate	c_to_t_error_rate"
  num_lines: 3
flash/log:
  contents: "[FLASH]"
  shared: true
flash/hist:
  fn: "*flash*.hist"
flexbar:
  contents: "Flexbar - flexible barcode and adapter removal"
  shared: true
gatk/varianteval:
  contents: "#:GATKTable:TiTvVariantEvaluator"
  shared: true
gatk/base_recalibrator:
  contents: "#:GATKTable:Arguments:Recalibration"
  num_lines: 3
goleft_indexcov/roc:
  fn: "*-indexcov.roc"
goleft_indexcov/ped:
  fn: "*-indexcov.ped"
happy:
  fn: "*.summary.csv"
  contents: "Type,Filter,TRUTH"
htseq:
  contents: "__too_low_aQual"
hicexplorer:
  contents: "Min rest. site distance"
  max_filesize: 4096
  num_lines: 26
hicup:
  fn: "HiCUP_summary_report*"
hicpro/mmapstat:
  fn: "*.mmapstat"
hicpro/mpairstat:
  fn: "*.mpairstat"
hicpro/mergestat:
  fn: "*.mergestat"
hicpro/mRSstat:
  fn: "*.mRSstat"
hicpro/assplit:
  fn: "*.assplit.stat"
hisat2:
  contents: "HISAT2 summary stats:"
  shared: true
homer/findpeaks:
  contents: "# HOMER Peaks"
  num_lines: 3
homer/GCcontent:
  fn: "tagGCcontent.txt"
homer/genomeGCcontent:
  fn: "genomeGCcontent.txt"
homer/RestrictionDistribution:
  fn: "petagRestrictionDistribution.*.txt"
homer/LengthDistribution:
  fn: "tagLengthDistribution.txt"
homer/tagInfo:
  fn: "tagInfo.txt"
homer/FreqDistribution:
  fn: "petag.FreqDistribution_1000.txt"
hops:
  fn: "heatmap_overview_Wevid.json"
interop/summary:
  contents: "Level,Yield,Projected Yield,Aligned,Error Rate,Intensity C1,%>=Q30"
interop/index-summary:
  contents: "Total Reads,PF Reads,% Read Identified (PF),CV,Min,Max"
ivar/trim:
  contents: "Number of references"
  num_lines: 8
jcvi:
  contents: "     o    % GC    % of genome    Average size (bp)    Median size (bp)    Number    Total length (Mb)"
jellyfish:
  fn: "*_jf.hist"
kaiju:
  contents_re: 'file\tpercent\treads\ttaxon_id\ttaxon_name'
  num_lines: 1
kallisto:
  contents: "[quant] finding pseudoalignments for the reads"
  shared: true
kat:
  fn: "*.dist_analysis.json"
kraken:
  contents_re: '^\s{1,2}(\d{1,2}\.\d{1,2})\t(\d+)\t(\d+)\t([\dUDKPCOFGS-]{1,3})\t(\d+)\s+(.+)'
  num_lines: 2
leehom:
  contents: "Adapter dimers/chimeras"
  shared: true
longranger/summary:
  fn: "*summary.csv"
  contents: "longranger_version,instrument_ids,gems_detected,mean_dna_per_gem,bc_on_whitelist,bc_mean_qscore,n50_linked_reads_per_molecule"
  num_lines: 2
longranger/invocation:
  fn: "_invocation"
  contents: "call PHASER_SVCALLER_CS("
  max_filesize: 2048
macs2:
  fn: "*_peaks.xls"
malt:
  contents: "MaltRun - Aligns sequences using MALT (MEGAN alignment tool)"
  num_lines: 2
methylQA:
  fn: "*.report"
  shared: true
minionqc:
  fn: "summary.yaml"
  contents: "total.gigabases"
mirtop:
  fn: "*_mirtop_stats.log"
mirtrace/summary:
  fn: "mirtrace-results.json"
mirtrace/length:
  fn: "mirtrace-stats-length.tsv"
mirtrace/contaminationbasic:
  fn: "mirtrace-stats-contamination_basic.tsv"
mirtrace/mirnacomplexity:
  fn: "mirtrace-stats-mirna-complexity.tsv"
mtnucratio:
  fn: "*mtnuc.json"
mosdepth/global_dist:
  fn: "*.mosdepth.global.dist.txt"
mosdepth/region_dist:
  fn: "*.mosdepth.region.dist.txt"
multivcfanalyzer:
  fn: "MultiVCFAnalyzer.json"
disambiguate:
  contents: "unique species A pairs"
  num_lines: 2
ngsderive/strandedness:
  contents: "File	TotalReads	ForwardPct	ReversePct	Predicted"
  num_lines: 1
ngsderive/instrument:
  contents: "File	Instrument	Confidence	Basis"
  num_lines: 1
ngsderive/readlen:
  contents: "File	Evidence	MajorityPctDetected	ConsensusReadLength"
  num_lines: 1
ngsderive/encoding:
  contents: "File	Evidence	ProbableEncoding"
  num_lines: 1
ngsderive/junction_annotation:
  contents: "File	total_junctions	total_splice_events	known_junctions	partial_novel_junctions	complete_novel_junctions	known_spliced_reads	partial_novel_spliced_reads	complete_novel_spliced_reads"
  num_lines: 1
optitype:
  contents: "	A1	A2	B1	B2	C1	C2	Reads	Objective"
  num_lines: 1
peddy/summary_table:
  fn: "*.peddy.ped"
peddy/het_check:
  fn: "*.het_check.csv"
peddy/ped_check:
  fn: "*.ped_check.csv"
peddy/sex_check:
  fn: "*.sex_check.csv"
peddy/background_pca:
  fn: "*.background_pca.json"
somalier/somalier-ancestry:
  fn: "*.somalier-ancestry.tsv"
somalier/samples:
  fn: "*.samples.tsv"
  contents: "#family_id"
  num_lines: 5
somalier/pairs:
  fn: "*.pairs.tsv"
  contents: "hom_concordance"
  num_lines: 5
phantompeakqualtools/out:
  fn: "*.spp.out"
picard/alignment_metrics:
  contents: "AlignmentSummaryMetrics"
  shared: true
picard/basedistributionbycycle:
  contents: "BaseDistributionByCycleMetrics"
  shared: true
picard/crosscheckfingerprints:
  contents: "CrosscheckFingerprints"
  shared: true
picard/gcbias:
  contents: "GcBias"
  shared: true
picard/hsmetrics:
  contents: "HsMetrics"
  shared: true
picard/insertsize:
  contents: "InsertSizeMetrics"
  shared: true
picard/markdups:
  contents: "DuplicationMetrics"
  shared: true
picard/oxogmetrics:
  contents: "OxoGMetrics"
  shared: true
picard/pcr_metrics:
  contents: "TargetedPcrMetrics"
  shared: true
picard/quality_by_cycle:
  contents_re: "[Qq]uality[Bb]y[Cc]ycle"
  contents: "MEAN_QUALITY"
  shared: true
picard/quality_score_distribution:
  contents_re: "[Qq]uality[Ss]core[Dd]istribution"
  contents: "COUNT_OF_Q"
  shared: true
picard/quality_yield_metrics:
  contents: "QualityYieldMetrics"
  shared: true
picard/rnaseqmetrics:
  contents_re: "[Rr]na[Ss]eq[Mm]etrics"
  contents: "## METRICS CLASS"
  shared: true
picard/rrbs_metrics:
  contents: "RrbsSummaryMetrics"
  shared: true
picard/sam_file_validation:
  fn: "*[Vv]alidate[Ss]am[Ff]ile*"
picard/variant_calling_metrics:
  # This looks wrong but I think it's intentional - tests fail if I "fix" it
  fn: "*.variant_calling_detail_metrics"
  contents: "CollectVariantCallingMetrics"
  shared: true
picard/wgs_metrics:
<<<<<<< HEAD
    contents: "CollectWgsMetrics"
    shared: true
picard/collectilluminabasecallingmetrics:
    contents: "CollectIlluminaBasecallingMetrics"
    shared: true
picard/collectilluminalanemetrics:
    contents: "CollectIlluminaLaneMetrics"
    shared: true
picard/extractilluminabarcodes:
    contents: "ExtractIlluminaBarcodes"
    shared: true
picard/markilluminaadapters:
    contents: "MarkIlluminaAdapters"
    shared: true
=======
  contents: "CollectWgsMetrics"
  shared: true
>>>>>>> 9c8aafaa
preseq:
  - contents: "EXPECTED_DISTINCT"
    num_lines: 2
  - contents: "distinct_reads"
    num_lines: 2
preseq/real_counts:
  fn: "*preseq_real_counts*"
prokka:
  contents: "contigs:"
  num_lines: 2
purple/qc:
  fn: "*.purple.qc"
purple/purity:
  fn: "*.purple.purity.tsv"
pycoqc:
  contents: '"pycoqc":'
  num_lines: 2
pychopper:
  contents: "Classification	Rescue"
  num_lines: 6
qc3C:
  fn: "*.qc3C.json"
qorts:
  contents: "BENCHMARK_MinutesOnSamIteration"
  num_lines: 100
qualimap/bamqc/genome_results:
  fn: "genome_results.txt"
qualimap/bamqc/coverage:
  fn: "coverage_histogram.txt"
qualimap/bamqc/insert_size:
  fn: "insert_size_histogram.txt"
qualimap/bamqc/genome_fraction:
  fn: "genome_fraction_coverage.txt"
qualimap/bamqc/gc_dist:
  fn: "mapped_reads_gc-content_distribution.txt"
qualimap/rnaseq/rnaseq_results:
  fn: "rnaseq_qc_results.txt"
qualimap/rnaseq/coverage:
  fn: "coverage_profile_along_genes_(total).txt"
quast:
  fn: "report.tsv"
  shared: true
rna_seqc/metrics_v1:
  fn: "*metrics.tsv"
  contents: "Sample	Note	"
  shared: true
rna_seqc/metrics_v2:
  fn: "*metrics.tsv"
  contents: "High Quality Ambiguous Alignment Rate"
  shared: true
rna_seqc/coverage:
  fn_re: 'meanCoverageNorm_(high|medium|low)\.txt'
rna_seqc/correlation:
  fn_re: 'corrMatrix(Pearson|Spearman)\.txt'
rockhopper:
  fn: "summary.txt"
  contents: "Number of gene-pairs predicted to be part of the same operon"
  max_filesize: 500000
rsem:
  fn: "*.cnt"
rseqc/bam_stat:
  contents: "Proper-paired reads map to different chrom:"
  max_filesize: 500000
rseqc/gene_body_coverage:
  fn: "*.geneBodyCoverage.txt"
rseqc/inner_distance:
  fn: "*.inner_distance_freq.txt"
rseqc/junction_annotation:
  contents: "Partial Novel Splicing Junctions:"
  max_filesize: 500000
rseqc/junction_saturation:
  fn: "*.junctionSaturation_plot.r"
rseqc/read_gc:
  fn: "*.GC.xls"
rseqc/read_distribution:
  contents: "Group               Total_bases         Tag_count           Tags/Kb"
  max_filesize: 500000
rseqc/read_duplication_pos:
  fn: "*.pos.DupRate.xls"
rseqc/infer_experiment:
  - fn: "*infer_experiment.txt"
  - contents: "Fraction of reads explained by"
    max_filesize: 500000
salmon/meta:
  fn: "meta_info.json"
  contents: "salmon_version"
salmon/fld:
  fn: "flenDist.txt"
samblaster:
  contents: "samblaster: Version"
  shared: true
samtools/stats:
  contents: "This file was produced by samtools stats"
  shared: true
samtools/flagstat:
  contents: "in total (QC-passed reads + QC-failed reads)"
  shared: true
samtools/idxstats:
  fn: "*idxstat*"
samtools/rmdup:
  contents: "[bam_rmdup"
  shared: true
sargasso:
  fn: "overall_filtering_summary.txt"
sentieon/alignment_metrics:
  contents: "--algo AlignmentStat"
  shared: true
sentieon/insertsize:
  contents: "--algo InsertSizeMetricAlgo"
  shared: true
sentieon/gcbias:
  contents: "--algo GCBias"
  shared: true
seqyclean:
  fn: "*_SummaryStatistics.tsv"
sexdeterrmine:
  fn: "sexdeterrmine.json"
sickle:
  contents_re: 'FastQ \w*\s?records kept: .*'
  num_lines: 2
skewer:
  contents: "maximum error ratio allowed (-r):"
  shared: true
slamdunk/summary:
  contents: "# slamdunk summary"
  num_lines: 1
slamdunk/PCA:
  contents: "# slamdunk PCA"
  num_lines: 1
slamdunk/rates:
  contents: "# slamdunk rates"
  num_lines: 1
slamdunk/utrrates:
  contents: "# slamdunk utrrates"
  num_lines: 1
slamdunk/tcperreadpos:
  contents: "# slamdunk tcperreadpos"
  num_lines: 1
slamdunk/tcperutrpos:
  contents: "# slamdunk tcperutr"
  num_lines: 1
snpeff:
  contents: "SnpEff_version"
  max_filesize: 5000000
snpsplit/old:
  contents: "Writing allele-flagged output file to:"
  num_lines: 2
snpsplit/new:
  fn: "*SNPsplit_report.yaml"
sortmerna:
  contents: "Minimal SW score based on E-value"
  shared: true
stacks/gstacks:
  fn: "gstacks.log.distribs"
  contents: "BEGIN effective_coverages_per_sample"
stacks/populations:
  fn: "populations.log.distribs"
  contents: "BEGIN missing_samples_per_loc_prefilters"
stacks/sumstats:
  fn: "*.sumstats_summary.tsv"
  contents: "# Pop ID	Private	Num_Indv	Var	StdErr	P	Var"
  max_filesize: 1000000
star:
  fn: "*Log.final.out"
star/genecounts:
  fn: "*ReadsPerGene.out.tab"
supernova/report:
  fn: "*report*.txt"
  num_lines: 100
  contents: "- assembly checksum ="
supernova/summary:
  fn: "summary.json"
  num_lines: 120
  contents: '"lw_mean_mol_len":'
supernova/molecules:
  fn: "histogram_molecules.json"
  num_lines: 10
  contents: '"description": "molecules",'
supernova/kmers:
  fn: "histogram_kmer_count.json"
  num_lines: 10
  contents: '"description": "kmer_count",'
theta2:
  fn: "*.BEST.results"
tophat:
  fn: "*align_summary.txt"
  shared: true
trimmomatic:
  contents: "Trimmomatic"
  shared: true
varscan2/mpileup2snp:
  contents: "Only SNPs will be reported"
  num_lines: 3
varscan2/mpileup2indel:
  contents: "Only indels will be reported"
  num_lines: 3
varscan2/mpileup2cns:
  contents: "Only variants will be reported"
  num_lines: 3
vcftools/relatedness2:
  fn: "*.relatedness2"
vcftools/tstv_by_count:
  fn: "*.TsTv.count"
vcftools/tstv_by_qual:
  fn: "*.TsTv.qual"
vcftools/tstv_summary:
  fn: "*.TsTv.summary"
verifybamid/selfsm:
  fn: "*.selfSM"<|MERGE_RESOLUTION|>--- conflicted
+++ resolved
@@ -484,25 +484,20 @@
   contents: "CollectVariantCallingMetrics"
   shared: true
 picard/wgs_metrics:
-<<<<<<< HEAD
-    contents: "CollectWgsMetrics"
-    shared: true
+  contents: "CollectWgsMetrics"
+  shared: true
 picard/collectilluminabasecallingmetrics:
-    contents: "CollectIlluminaBasecallingMetrics"
-    shared: true
+  contents: "CollectIlluminaBasecallingMetrics"
+  shared: true
 picard/collectilluminalanemetrics:
-    contents: "CollectIlluminaLaneMetrics"
-    shared: true
+  contents: "CollectIlluminaLaneMetrics"
+  shared: true
 picard/extractilluminabarcodes:
-    contents: "ExtractIlluminaBarcodes"
-    shared: true
+  contents: "ExtractIlluminaBarcodes"
+  shared: true
 picard/markilluminaadapters:
-    contents: "MarkIlluminaAdapters"
-    shared: true
-=======
-  contents: "CollectWgsMetrics"
-  shared: true
->>>>>>> 9c8aafaa
+  contents: "MarkIlluminaAdapters"
+  shared: true
 preseq:
   - contents: "EXPECTED_DISTINCT"
     num_lines: 2

# MultiQC search patterns.
# Default configurations for how modules can find their log files.
# Loaded by the config module so that these patterns can be overwritten in user config files.

adapterRemoval:
    fn: '*.settings'
afterqc:
    fn: '*.json'
    contents: 'allow_mismatch_in_poly'
bamtools/stats:
    contents: 'Stats for BAM file(s):'
    shared: true
bbmap/stats:
    contents: '#Name	Reads	ReadsPct'
    num_lines: 4
bbmap/aqhist:
    contents: '#Quality	count1	fraction1	count2	fraction2'
    num_lines: 1
bbmap/bhist:
    contents: '#Pos	A	C	G	T	N'
    num_lines: 1
bbmap/bincov:
    # 3rd line (1st is #Mean)
    contents: '#RefName	Cov	Pos	RunningPos'
    num_lines: 3
bbmap/bqhist:
    contents: '#BaseNum	count_1	min_1	max_1	mean_1	Q1_1	med_1	Q3_1	LW_1	RW_1	count_2	min_2	max_2	mean_2	Q1_2	med_2	Q3_2	LW_2	RW_2'
    num_lines: 1
bbmap/covhist:
    contents: '#Coverage	numBases'
    num_lines: 1
bbmap/covstats:
    contents: '#ID	Avg_fold'
    num_lines: 1
bbmap/ehist:
    contents: '#Errors	Count'
    num_lines: 1
bbmap/gchist:
    # 5th line (1st is #Mean)
    contents: '#GC	Count'
    num_lines: 5
bbmap/idhist:
    contents: '#Mean_reads'
    num_lines: 1
bbmap/ihist:
    # 6th line (first is #Mean)
    contents: '#InsertSize	Count'
    num_lines: 6
bbmap/indelhist:
    contents: '#Length	Deletions	Insertions'
    num_lines: 1
bbmap/lhist:
    contents: '#Length	Count'
    num_lines: 1
bbmap/mhist:
    contents: '#BaseNum	Match1	Sub1	Del1	Ins1	N1	Other1	Match2	Sub2	Del2	Ins2	N2	Other2'
    num_lines: 1
bbmap/qahist:
    contents: '#Deviation'
    num_lines: 1
bbmap/qhist:
    contents: '#BaseNum	Read1_linear	Read1_log	Read1_measured	Read2_linear	Read2_log	Read2_measured'
    num_lines: 1
bbmap/rpkm:
    contents: '#File	'
    num_lines: 1
bbmap/statsfile_machine:
    contents: 'Reads Used='
    num_lines: 1
bbmap/statsfile:
    contents: 'Reads Used:'
    num_lines: 1
bcftools/stats:
    contents: 'This file was produced by bcftools stats'
    shared: true
bcl2fastq:
    - fn: '*Stats.json'
      contents: 'DemuxResults'
    - num_lines: 300
biobloomtools:
    contents: 'filter_id	hits	misses	shared	rate_hit	rate_miss	rate_shared'
    num_lines: 2
bismark/align:
    fn: '*_[SP]E_report.txt'
bismark/dedup:
    fn: '*.deduplication_report.txt'
bismark/meth_extract:
    fn: '*_splitting_report.txt'
bismark/m_bias:
    fn: '*M-bias.txt'
bismark/bam2nuc:
    fn: '*.nucleotide_stats.txt'
bowtie1:
    contents: '# reads processed:'
    exclude_fn:
        # Tophat log files
        - 'bowtie.left_kept_reads.log'
        - 'bowtie.left_kept_reads.m2g_um.log'
        - 'bowtie.left_kept_reads.m2g_um_seg1.log'
        - 'bowtie.left_kept_reads.m2g_um_seg2.log'
        - 'bowtie.right_kept_reads.log'
        - 'bowtie.right_kept_reads.m2g_um.log'
        - 'bowtie.right_kept_reads.m2g_um_seg1.log'
        - 'bowtie.right_kept_reads.m2g_um_seg2.log'
    shared: true
bowtie2:
    contents: 'reads; of these:'
    exclude_contents:
        - 'bisulfite'
        - 'Hi-C Pro'
    shared: true
busco:
    fn: 'short_summary_*'
custom_content:
    fn_re: '.+_mqc\.(yaml|yml|json|txt|csv|tsv|log|out)'
clipandmerge:
    contents: 'ClipAndMerge ('
    num_lines: 5
clusterflow/logs:
    fn: '*_clusterFlow.txt'
    shared: true
clusterflow/runfiles:
    fn: '*.run'
conpair/concordance:
    contents: 'markers (coverage per marker threshold : '
    num_lines: 3
conpair/contamination:
    contents: 'Tumor sample contamination level: '
    num_lines: 3
cutadapt:
    contents: 'This is cutadapt'
    # contents: 'cutadapt version' # Use this instead if using very old versions of cutadapt (eg. v1.2)
    shared: true
dedup:
    fn: 'dedup.log'
deeptools/bamPEFragmentSize:
    contents: '	Frag. Sampled	Frag. Len. Min.	Frag. Len. 1st. Qu.	Frag. Len. Mean	Frag. Len. Median	Frag. Len. 3rd Qu.'
    num_lines: 1
deeptools/estimateReadFiltering:
    contents: 'Sample	Total Reads	Mapped Reads	Alignments in blacklisted regions	Estimated mapped reads'
    num_lines: 1
deeptools/plotCoverageStdout:
    contents: 'sample	mean	std	min	25%	50%	75%	max'
    num_lines: 1
deeptools/plotCoverageOutRawCounts:
    contents: "#plotCoverage --outRawCounts"
    num_lines: 1
deeptools/plotEnrichment:
    contents: 'file	featureType	percent	featureReadCount	totalReadCount'
    num_lines: 1
deeptools/plotFingerprintOutRawCounts:
    contents: '#plotFingerprint --outRawCounts'
    num_lines: 1
deeptools/plotFingerprintOutQualityMetrics:
    contents: 'Sample	AUC	Synthetic AUC	X-intercept	Synthetic X-intercept	Elbow Point	Synthetic Elbow Point'
    num_lines: 1
fastq_screen:
    fn: '*_screen.txt'
fastqc/data:
    fn: 'fastqc_data.txt'
fastqc/zip:
    fn: '*_fastqc.zip'
fastqc/theoretical_gc:
    fn: '*fastqc_theoretical_gc*'
featurecounts:
    fn: '*.summary'
flexbar:
    contents: 'Flexbar - flexible barcode and adapter removal'
    shared: true
gatk/varianteval:
    contents: '#:GATKTable:TiTvVariantEvaluator'
    shared: true
gatk/base_recalibrator:
    contents: '#:GATKTable:Arguments:Recalibration'
    num_lines: 3
goleft_indexcov/roc:
    fn: '*-indexcov.roc'
goleft_indexcov/ped:
    fn: '*-indexcov.ped'
htseq:
    contents: '__too_low_aQual'
hicexplorer:
    contents: 'Min rest. site distance'
    max_filesize: 4096
    num_lines: 5
hicup:
    fn: 'HiCUP_summary_report*'
hisat2:
    contents: 'HISAT2 summary stats:'
    shared: true
homer/findpeaks:
    contents: '# HOMER Peaks'
    num_lines: 3
homer/GCcontent:
    fn: 'tagGCcontent.txt'
homer/genomeGCcontent:
    fn: 'genomeGCcontent.txt'
homer/RestrictionDistribution:
    fn: 'petagRestrictionDistribution.*.txt'
homer/LengthDistribution:
    fn: 'tagLengthDistribution.txt'
homer/tagInfo:
    fn: 'tagInfo.txt'
homer/FreqDistribution:
    fn: 'petag.FreqDistribution_1000.txt'
interop/summary:
    contents: 'Level,Yield,Projected Yield,Aligned,Error Rate,Intensity C1,%>=Q30'
interop/index-summary:
    contents: 'Total Reads,PF Reads,% Read Identified (PF),CV,Min,Max'
jellyfish:
    fn: '*_jf.hist'
kallisto:
    contents: '[quant] finding pseudoalignments for the reads'
    shared: true
leehom:
    contents: 'Adapter dimers/chimeras'
    shared: true
longranger/summary:
    fn: '*summary.csv'
    contents: 'longranger_version,instrument_ids,gems_detected,mean_dna_per_gem,bc_on_whitelist,bc_mean_qscore,n50_linked_reads_per_molecule'
    num_lines: 2
longranger/invocation:
    fn: '_invocation'
    contents: 'call PHASER_SVCALLER_CS('
    max_filesize: 2048
macs2:
    fn: '*_peaks.xls'
methylQA:
    fn: '*.report'
disambiguate:
    contents: 'unique species A pairs'
    num_lines: 2
peddy/summary_table:
    fn: '*.peddy.ped'
peddy/het_check:
    fn: '*.het_check.csv'
peddy/ped_check:
    fn: '*.ped_check.csv'
peddy/sex_check:
    fn: '*.sex_check.csv'
peddy/background_pca:
    fn: '*.background_pca.json'
picard/alignment_metrics:
<<<<<<< HEAD
    contents_re: 'picard'
    contents: 'AlignmentSummaryMetrics'
    shared: true
picard/basedistributionbycycle:
    contents_re: 'picard'
    contents: 'BaseDistributionByCycleMetrics'
    shared: true
picard/gcbias:
    contents_re: 'picard'
    contents: 'GcBias'
    shared: true
picard/hsmetrics:
    contents_re: 'picard'
    contents: 'HsMetrics'
    shared: true
picard/insertsize:
    contents_re: 'picard'
    contents: 'InsertSizeMetrics'
    shared: true
picard/markdups:
    contents_re: 'picard'
    contents: 'DuplicationMetrics'
    shared: true
picard/oxogmetrics:
    contents_re: 'picard'
    contents: 'CollectOxoGMetrics'
    shared: true
picard/pcr_metrics:
    contents_re: 'picard'
    contents: 'TargetedPcrMetrics'
    shared: true
picard/rnaseqmetrics:
    contents: 'picard'
    contents_re: 'Collect[Rr]na[Ss]eq[Mm]etrics'
    shared: true
picard/rrbs_metrics:
    contents_re: 'picard'
=======
    contents: 'AlignmentSummaryMetrics'
    shared: true
picard/basedistributionbycycle:
    contents: 'BaseDistributionByCycleMetrics'
    shared: true
picard/gcbias:
    contents: 'GcBias'
    shared: true
picard/hsmetrics:
    contents: 'HsMetrics'
    shared: true
picard/insertsize:
    contents: 'InsertSizeMetrics'
    shared: true
picard/markdups:
    contents: 'DuplicationMetrics'
    shared: true
picard/oxogmetrics:
    contents: 'CollectOxoGMetrics'
    shared: true
picard/pcr_metrics:
    contents: 'TargetedPcrMetrics'
    shared: true
picard/rnaseqmetrics:
    contents_re: 'Collect[Rr]na[Ss]eq[Mm]etrics'
    shared: true
picard/rrbs_metrics:
>>>>>>> f9a435f1
    contents: 'RrbsSummaryMetrics'
    shared: true
picard/sam_file_validation:
    fn: '*[Vv]alidate[Ss]am[Ff]ile*'
picard/wgs_metrics:
<<<<<<< HEAD
    contents_re: 'picard'
=======
>>>>>>> f9a435f1
    contents: 'CollectWgsMetrics'
    shared: true
preseq:
    - contents: 'EXPECTED_DISTINCT'
      num_lines: 2
    - contents: 'distinct_reads'
      num_lines: 2
preseq/real_counts:
    fn: '*preseq_real_counts*'
prokka:
    contents: 'contigs:'
    num_lines: 2
qorts:
    contents: 'BENCHMARK_MinutesOnSamIteration'
    num_lines: 100
qualimap/bamqc/genome_results:
    fn: 'genome_results.txt'
qualimap/bamqc/coverage:
    fn: 'coverage_histogram.txt'
qualimap/bamqc/insert_size:
    fn: 'insert_size_histogram.txt'
qualimap/bamqc/genome_fraction:
    fn: 'genome_fraction_coverage.txt'
qualimap/bamqc/gc_dist:
    fn: 'mapped_reads_gc-content_distribution.txt'
qualimap/rnaseq/rnaseq_results:
    fn: 'rnaseq_qc_results.txt'
qualimap/rnaseq/coverage:
    fn: 'coverage_profile_along_genes_(total).txt'
quast:
    fn: 'report.tsv'
rna_seqc/metrics:
    fn: 'metrics.tsv'
rna_seqc/coverage:
    fn_re: 'meanCoverageNorm_(high|medium|low)\.txt'
rna_seqc/correlation:
    fn_re: 'corrMatrix(Pearson|Spearman)\.txt'
rsem:
    - fn: '*.cnt'
rseqc/bam_stat:
    contents: 'Proper-paired reads map to different chrom:'
    max_filesize: 500000
rseqc/gene_body_coverage:
    fn: '*.geneBodyCoverage.txt'
rseqc/inner_distance:
    fn: '*.inner_distance_freq.txt'
rseqc/junction_annotation:
    contents: 'Partial Novel Splicing Junctions:'
    max_filesize: 500000
rseqc/junction_saturation:
    fn: '*.junctionSaturation_plot.r'
rseqc/read_gc:
    fn: '*.GC.xls'
rseqc/read_distribution:
    contents: 'Group               Total_bases         Tag_count           Tags/Kb'
    max_filesize: 500000
rseqc/read_duplication_pos:
    fn: '*.pos.DupRate.xls'
rseqc/infer_experiment:
    - fn: '*infer_experiment.txt'
    - contents: 'Fraction of reads explained by'
      max_filesize: 500000
salmon/meta:
    fn: 'meta_info.json'
salmon/fld:
    fn: 'flenDist.txt'
samblaster:
    contents: 'samblaster: Version'
    shared: true
samtools/stats:
    contents: 'This file was produced by samtools stats'
    shared: true
samtools/flagstat:
    contents: 'in total (QC-passed reads + QC-failed reads)'
    shared: true
samtools/idxstats:
    fn: '*idxstat*'
samtools/rmdup:
    contents: '[bam_rmdup'
    shared: true
sargasso:
    fn: 'overall_filtering_summary.txt'
skewer:
    contents: 'maximum error ratio allowed (-r):'
    shared: true
slamdunk/summary:
    contents: '# slamdunk summary'
    num_lines: 1
slamdunk/PCA:
    contents: '# slamdunk PCA'
    num_lines: 1
slamdunk/rates:
    contents: '# slamdunk rates'
    num_lines: 1
slamdunk/utrrates:
    contents: '# slamdunk utrrates'
    num_lines: 1
slamdunk/tcperreadpos:
    contents: '# slamdunk tcperreadpos'
    num_lines: 1
slamdunk/tcperutrpos:
    contents: '# slamdunk tcperutr'
    num_lines: 1
snpeff:
    contents: 'SnpEff_version'
    max_filesize: 1000000
sortmerna:
    contents: 'Minimal SW score based on E-value'
    shared: true
star:
    fn: '*Log.final.out'
star/genecounts:
    fn: '*ReadsPerGene.out.tab'
supernova/report:
    fn: '*report*.txt'
    num_lines: 100
    contents: '- assembly checksum ='
supernova/summary:
    fn: 'summary.json'
    num_lines: 120
    contents: '"lw_mean_mol_len":'
supernova/molecules:
    fn: 'histogram_molecules.json'
    num_lines: 10
    contents: '"description": "molecules",'
supernova/kmers:
    fn: 'histogram_kmer_count.json'
    num_lines: 10
    contents: '"description": "kmer_count",'
theta2:
    fn: '*.BEST.results'
tophat:
    fn: '*align_summary.txt'
trimmomatic:
    contents: 'Trimmomatic'
    shared: true
vcftools/relatedness2:
    fn: '*.relatedness2'
vcftools/tstv_by_count:
    fn: '*.TsTv.count'
vcftools/tstv_by_qual:
    fn: '*.TsTv.qual'
vcftools/tstv_summary:
    fn: '*.TsTv.summary'
verifybamid/selfsm:
    fn: '*.selfSM'<|MERGE_RESOLUTION|>--- conflicted
+++ resolved
@@ -241,45 +241,6 @@
 peddy/background_pca:
     fn: '*.background_pca.json'
 picard/alignment_metrics:
-<<<<<<< HEAD
-    contents_re: 'picard'
-    contents: 'AlignmentSummaryMetrics'
-    shared: true
-picard/basedistributionbycycle:
-    contents_re: 'picard'
-    contents: 'BaseDistributionByCycleMetrics'
-    shared: true
-picard/gcbias:
-    contents_re: 'picard'
-    contents: 'GcBias'
-    shared: true
-picard/hsmetrics:
-    contents_re: 'picard'
-    contents: 'HsMetrics'
-    shared: true
-picard/insertsize:
-    contents_re: 'picard'
-    contents: 'InsertSizeMetrics'
-    shared: true
-picard/markdups:
-    contents_re: 'picard'
-    contents: 'DuplicationMetrics'
-    shared: true
-picard/oxogmetrics:
-    contents_re: 'picard'
-    contents: 'CollectOxoGMetrics'
-    shared: true
-picard/pcr_metrics:
-    contents_re: 'picard'
-    contents: 'TargetedPcrMetrics'
-    shared: true
-picard/rnaseqmetrics:
-    contents: 'picard'
-    contents_re: 'Collect[Rr]na[Ss]eq[Mm]etrics'
-    shared: true
-picard/rrbs_metrics:
-    contents_re: 'picard'
-=======
     contents: 'AlignmentSummaryMetrics'
     shared: true
 picard/basedistributionbycycle:
@@ -307,16 +268,11 @@
     contents_re: 'Collect[Rr]na[Ss]eq[Mm]etrics'
     shared: true
 picard/rrbs_metrics:
->>>>>>> f9a435f1
     contents: 'RrbsSummaryMetrics'
     shared: true
 picard/sam_file_validation:
     fn: '*[Vv]alidate[Ss]am[Ff]ile*'
 picard/wgs_metrics:
-<<<<<<< HEAD
-    contents_re: 'picard'
-=======
->>>>>>> f9a435f1
     contents: 'CollectWgsMetrics'
     shared: true
 preseq:

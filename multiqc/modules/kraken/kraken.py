--- conflicted
+++ resolved
@@ -178,11 +178,7 @@
 
         # Search regexes for stats
         k2_regex = re.compile(
-<<<<<<< HEAD
             r"^\s{1,2}(\d{1,2}\.\d{1,2})\t(\d+)\t(\d+)\t(\d+)\t(\d+)\t([UDKPCOFGS-]\d{0,2})\t(\d+)(\s+)(.+)"
-=======
-            r"^\s{1,2}(\d{1,2}\.\d{1,2})\t(\d+)\t(\d+)\t(\d+)\t(\d+)\t([\dUDKPCOFGS-]{1,3})\t(\d+)(\s+)(.+)"
->>>>>>> dba9f48a
         )
         data = []
         for l in f["f"]:
@@ -203,11 +199,7 @@
                 data.append(row)
 
         self.kraken_raw_data[f["s_name"]] = data
-<<<<<<< HEAD
         
-=======
-
->>>>>>> dba9f48a
     def sample_total_readcounts(self):
         """ Compute the total read counts for each sample """
 
@@ -418,10 +410,7 @@
         i = 0
         counts_shown = {}
 
-<<<<<<< HEAD
-=======
         showed_warning = False
->>>>>>> dba9f48a
         for classif, pct_sum in sorted_pct:
             i += 1
             if i > self.top_n:
@@ -441,15 +430,8 @@
                             try:
                                 rank_data[s_name][classif] = row["minimizer_duplication"]
                             except KeyError:
-<<<<<<< HEAD
                                 del rank_data[s_name]
                                 log.warning("Kraken2 reports of different versions were found")
-=======
-                                rank_data[s_name][classif] = None
-                                if not showed_warning:
-                                    log.warning("Kraken2 reports of different versions were found")
-                                    showed_warning = True
->>>>>>> dba9f48a
                                 continue
         ylabels = list(rank_data.keys())
         xlabels = list(rank_data[ylabels[0]].keys())
